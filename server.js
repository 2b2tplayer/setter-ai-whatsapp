--- conflicted
+++ resolved
@@ -4003,11 +4003,6 @@
   }
 });
 
-<<<<<<< HEAD
-// Endpoint para obtener la lista de usuarios (sesiones activas de workers)
-// ... existing code ...
-=======
-
 // === FIN Rutas para Gestión de Kanban (CRM) ===
 
 // <<< AÑADIR: Endpoint para pausar/reactivar el bot >>>
@@ -4077,5 +4072,4 @@
             message: `Error: ${error.message}` 
         });
     }
-});
->>>>>>> f5053dd6
+});